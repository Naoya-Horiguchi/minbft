// Copyright (c) 2018 NEC Laboratories Europe GmbH.
//
// Authors: Sergey Fedorov <sergey.fedorov@neclab.eu>
//
// Licensed under the Apache License, Version 2.0 (the "License");
// you may not use this file except in compliance with the License.
// You may obtain a copy of the License at
//
//     http://www.apache.org/licenses/LICENSE-2.0
//
// Unless required by applicable law or agreed to in writing, software
// distributed under the License is distributed on an "AS IS" BASIS,
// WITHOUT WARRANTIES OR CONDITIONS OF ANY KIND, either express or implied.
// See the License for the specific language governing permissions and
// limitations under the License.

package minbft

import (
	"fmt"
	"math/rand"
	"testing"

	"github.com/stretchr/testify/assert"

	testifymock "github.com/stretchr/testify/mock"

	"github.com/hyperledger-labs/minbft/messages"
	"github.com/hyperledger-labs/minbft/usig"
)

func TestMakePrepareValidator(t *testing.T) {
	mock := new(testifymock.Mock)
	defer mock.AssertExpectations(t)

	n := randN()
	view := randView()
	primary := primaryID(n, view)
	backup := randOtherReplicaID(primary, n)

	request := messageImpl.NewRequest(0, rand.Uint64(), nil)
	ui := &usig.UI{Counter: rand.Uint64()}
	makePrepareMsg := func(id uint32) messages.Prepare {
		return messageImpl.NewPrepare(id, view, request)
	}

	verifyUI := func(msg messages.CertifiedMessage) (*usig.UI, error) {
		args := mock.MethodCalled("uiVerifier", msg)
		return args.Get(0).(*usig.UI), args.Error(1)
	}
	validateRequest := func(request messages.Request) error {
		args := mock.MethodCalled("requestValidator", request)
		return args.Error(0)
	}
	validate := makePrepareValidator(n, verifyUI, validateRequest)

	prepare := makePrepareMsg(backup)
	err := validate(prepare)
	assert.Error(t, err)

	prepare = makePrepareMsg(primary)

	mock.On("requestValidator", request).Return(fmt.Errorf("Invalid signature")).Once()
	err = validate(prepare)
	assert.Error(t, err)

	mock.On("requestValidator", request).Return(nil).Once()
	mock.On("uiVerifier", prepare).Return((*usig.UI)(nil), fmt.Errorf("UI not valid")).Once()
	err = validate(prepare)
	assert.Error(t, err)

	mock.On("requestValidator", request).Return(nil).Once()
	mock.On("uiVerifier", prepare).Return(ui, nil).Once()
	err = validate(prepare)
	assert.NoError(t, err)
}

func TestMakePrepareApplier(t *testing.T) {
	mock := new(testifymock.Mock)
	defer mock.AssertExpectations(t)

	n := randN()
	view := randView()
	primary := primaryID(n, view)
	id := randOtherReplicaID(primary, n)
	prepareRequestSeq := func(request messages.Request) (new bool) {
		args := mock.MethodCalled("requestSeqPreparer", request)
		return args.Bool(0)
	}
	collectCommitment := func(id uint32, prepare messages.Prepare) error {
		args := mock.MethodCalled("commitmentCollector", id, prepare)
		return args.Error(0)
	}
	handleGeneratedUIMessage := func(msg messages.CertifiedMessage) {
		mock.MethodCalled("generatedUIMessageHandler", msg)
	}
	stopPrepTimer := func(id uint32) {
		mock.MethodCalled("prepareTimerStopper", id)
	}
	apply := makePrepareApplier(id, prepareRequestSeq, collectCommitment, handleGeneratedUIMessage, stopPrepTimer)

<<<<<<< HEAD
	clientID := rand.Uint32()
	vfp := viewForPrimary(n, id)
	request := &messages.Request{
		Msg: &messages.Request_M{
			ClientId: clientID,
			Seq:      rand.Uint64(),
		},
	}
	ownPrepare := &messages.Prepare{
		Msg: &messages.Prepare_M{
			View:      vfp,
			ReplicaId: id,
			Request:   request,
		},
	}
	prepare := &messages.Prepare{
		Msg: &messages.Prepare_M{
			View:      view,
			ReplicaId: primary,
			Request:   request,
		},
	}
	commit := &messages.Commit{
		Msg: &messages.Commit_M{
			View:      view,
			ReplicaId: id,
			PrimaryId: primary,
			Request:   request,
		},
	}
=======
	request := messageImpl.NewRequest(0, rand.Uint64(), nil)
	ownPrepare := messageImpl.NewPrepare(id, viewForPrimary(n, id), request)
	prepare := messageImpl.NewPrepare(primary, view, request)
	commit := messageImpl.NewCommit(id, prepare)
>>>>>>> f11add86

	mock.On("requestSeqPreparer", request).Return(false).Once()
	err := apply(prepare)
	assert.Error(t, err, "Request ID already prepared")

	mock.On("requestSeqPreparer", request).Return(false).Once()
	err = apply(ownPrepare)
	assert.Error(t, err, "Request ID already prepared")

	mock.On("requestSeqPreparer", request).Return(true).Once()
	mock.On("prepareTimerStopper", id).Once()
	mock.On("commitmentCollector", id, ownPrepare).Return(fmt.Errorf("Error")).Once()
	err = apply(ownPrepare)
	assert.Error(t, err, "Failed to collect commitment")

	mock.On("requestSeqPreparer", request).Return(true).Once()
	mock.On("prepareTimerStopper", id).Once()
	mock.On("commitmentCollector", id, ownPrepare).Return(nil).Once()
	err = apply(ownPrepare)
	assert.NoError(t, err)

	mock.On("requestSeqPreparer", request).Return(true).Once()
	mock.On("prepareTimerStopper", primary).Once()
	mock.On("commitmentCollector", primary, prepare).Return(fmt.Errorf("Error")).Once()
	err = apply(prepare)
	assert.Error(t, err, "Failed to collect commitment")

	mock.On("requestSeqPreparer", request).Return(true).Once()
	mock.On("prepareTimerStopper", primary).Once()
	mock.On("commitmentCollector", primary, prepare).Return(nil).Once()
	mock.On("generatedUIMessageHandler", commit).Once()
	err = apply(prepare)
	assert.NoError(t, err)
}<|MERGE_RESOLUTION|>--- conflicted
+++ resolved
@@ -99,43 +99,10 @@
 	}
 	apply := makePrepareApplier(id, prepareRequestSeq, collectCommitment, handleGeneratedUIMessage, stopPrepTimer)
 
-<<<<<<< HEAD
-	clientID := rand.Uint32()
-	vfp := viewForPrimary(n, id)
-	request := &messages.Request{
-		Msg: &messages.Request_M{
-			ClientId: clientID,
-			Seq:      rand.Uint64(),
-		},
-	}
-	ownPrepare := &messages.Prepare{
-		Msg: &messages.Prepare_M{
-			View:      vfp,
-			ReplicaId: id,
-			Request:   request,
-		},
-	}
-	prepare := &messages.Prepare{
-		Msg: &messages.Prepare_M{
-			View:      view,
-			ReplicaId: primary,
-			Request:   request,
-		},
-	}
-	commit := &messages.Commit{
-		Msg: &messages.Commit_M{
-			View:      view,
-			ReplicaId: id,
-			PrimaryId: primary,
-			Request:   request,
-		},
-	}
-=======
 	request := messageImpl.NewRequest(0, rand.Uint64(), nil)
 	ownPrepare := messageImpl.NewPrepare(id, viewForPrimary(n, id), request)
 	prepare := messageImpl.NewPrepare(primary, view, request)
 	commit := messageImpl.NewCommit(id, prepare)
->>>>>>> f11add86
 
 	mock.On("requestSeqPreparer", request).Return(false).Once()
 	err := apply(prepare)
