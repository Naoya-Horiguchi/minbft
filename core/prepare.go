// Copyright (c) 2018 NEC Laboratories Europe GmbH.
//
// Authors: Wenting Li <wenting.li@neclab.eu>
//          Sergey Fedorov <sergey.fedorov@neclab.eu>
//
// Licensed under the Apache License, Version 2.0 (the "License");
// you may not use this file except in compliance with the License.
// You may obtain a copy of the License at
//
//     http://www.apache.org/licenses/LICENSE-2.0
//
// Unless required by applicable law or agreed to in writing, software
// distributed under the License is distributed on an "AS IS" BASIS,
// WITHOUT WARRANTIES OR CONDITIONS OF ANY KIND, either express or implied.
// See the License for the specific language governing permissions and
// limitations under the License.

package minbft

import (
	"fmt"

	"github.com/hyperledger-labs/minbft/messages"
)

// prepareValidator validates a Prepare message.
//
// It authenticates and checks the supplied message for internal
// consistency. It does not use replica's current state and has no
// side-effect. It is safe to invoke concurrently.
type prepareValidator func(prepare messages.Prepare) error

// prepareApplier applies Prepare message to current replica state.
//
// The supplied message is applied to the current replica state by
// changing the state accordingly and producing any required messages
// or side effects. The supplied message is assumed to be authentic
// and internally consistent. It is safe to invoke concurrently.
type prepareApplier func(prepare messages.Prepare) error

// makePrepareValidator constructs an instance of prepareValidator
// using n as the total number of nodes, and the supplied abstract
// interfaces.
func makePrepareValidator(n uint32, verifyUI uiVerifier, validateRequest requestValidator) prepareValidator {
	return func(prepare messages.Prepare) error {
		replicaID := prepare.ReplicaID()
		view := prepare.View()

		if !isPrimary(view, replicaID, n) {
			return fmt.Errorf("Prepare from backup %d for view %d", replicaID, view)
		}

		if err := validateRequest(prepare.Request()); err != nil {
			return fmt.Errorf("Request invalid: %s", err)
		}

		if _, err := verifyUI(prepare); err != nil {
			return fmt.Errorf("UI not valid: %s", err)
		}

		return nil
	}
}

// makePrepareApplier constructs an instance of prepareApplier using
// id as the current replica ID, and the supplied abstract interfaces.
<<<<<<< HEAD
func makePrepareApplier(id uint32, prepareSeq requestSeqPreparer, collectCommitment commitmentCollector, handleGeneratedUIMessage generatedUIMessageHandler, stopPrepTimer prepareTimerStopper) prepareApplier {
	return func(prepare *messages.Prepare) error {
		request := prepare.Msg.Request
		if new := prepareSeq(request); !new {
=======
func makePrepareApplier(id uint32, prepareSeq requestSeqPreparer, collectCommitment commitmentCollector, handleGeneratedUIMessage generatedUIMessageHandler) prepareApplier {
	return func(prepare messages.Prepare) error {
		if new := prepareSeq(prepare.Request()); !new {
>>>>>>> f11add86
			return fmt.Errorf("Request already prepared")
		}

		stopPrepTimer(prepare.Msg.ReplicaId)

		primaryID := prepare.ReplicaID()

		if err := collectCommitment(primaryID, prepare); err != nil {
			return fmt.Errorf("Prepare cannot be taken into account: %s", err)
		}

		if id == primaryID {
			return nil // primary does not generate Commit
		}

<<<<<<< HEAD
		commit := &messages.Commit{
			Msg: &messages.Commit_M{
				View:      prepare.Msg.View,
				ReplicaId: id,
				PrimaryId: primaryID,
				Request:   request,
				PrimaryUi: prepare.UIBytes(),
			},
		}

=======
		commit := messageImpl.NewCommit(id, prepare)
>>>>>>> f11add86
		handleGeneratedUIMessage(commit)

		return nil
	}
}<|MERGE_RESOLUTION|>--- conflicted
+++ resolved
@@ -64,22 +64,15 @@
 
 // makePrepareApplier constructs an instance of prepareApplier using
 // id as the current replica ID, and the supplied abstract interfaces.
-<<<<<<< HEAD
 func makePrepareApplier(id uint32, prepareSeq requestSeqPreparer, collectCommitment commitmentCollector, handleGeneratedUIMessage generatedUIMessageHandler, stopPrepTimer prepareTimerStopper) prepareApplier {
-	return func(prepare *messages.Prepare) error {
-		request := prepare.Msg.Request
-		if new := prepareSeq(request); !new {
-=======
-func makePrepareApplier(id uint32, prepareSeq requestSeqPreparer, collectCommitment commitmentCollector, handleGeneratedUIMessage generatedUIMessageHandler) prepareApplier {
 	return func(prepare messages.Prepare) error {
 		if new := prepareSeq(prepare.Request()); !new {
->>>>>>> f11add86
 			return fmt.Errorf("Request already prepared")
 		}
 
-		stopPrepTimer(prepare.Msg.ReplicaId)
+		primaryID := prepare.ReplicaID()
 
-		primaryID := prepare.ReplicaID()
+		stopPrepTimer(primaryID)
 
 		if err := collectCommitment(primaryID, prepare); err != nil {
 			return fmt.Errorf("Prepare cannot be taken into account: %s", err)
@@ -89,20 +82,7 @@
 			return nil // primary does not generate Commit
 		}
 
-<<<<<<< HEAD
-		commit := &messages.Commit{
-			Msg: &messages.Commit_M{
-				View:      prepare.Msg.View,
-				ReplicaId: id,
-				PrimaryId: primaryID,
-				Request:   request,
-				PrimaryUi: prepare.UIBytes(),
-			},
-		}
-
-=======
 		commit := messageImpl.NewCommit(id, prepare)
->>>>>>> f11add86
 		handleGeneratedUIMessage(commit)
 
 		return nil
